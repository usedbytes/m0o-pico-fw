cmake_minimum_required(VERSION 3.13)

include(pico_sdk_import.cmake)

project(rebound C CXX ASM)

set(CMAKE_C_STANDARD 11)
set(CMAKE_CXX_STANDARD 17)

#set(PICO_BARE_METAL 1)

pico_sdk_init()

add_executable(rebound
	main.c
	log.c
	comm.c
	util.c
	camera.c
<<<<<<< HEAD
	bno055.c
	chassis.c
	vl53l0x.c
=======
	ov7670.c
>>>>>>> 745a936d
)

add_subdirectory(vl53l0x)

pico_generate_pio_header(rebound ${CMAKE_CURRENT_LIST_DIR}/camera.pio)

pico_add_extra_outputs(rebound)

set_target_properties(rebound PROPERTIES COMPILE_FLAGS "-Wall")

pico_set_linker_script(rebound ${CMAKE_CURRENT_SOURCE_DIR}/rebound_noboot2.ld)

target_link_libraries(rebound
	pico_multicore
	pico_stdlib
	pico_stdlib_headers
	pico_sync
	pico_util
	hardware_i2c
	hardware_dma
	hardware_pio
	hardware_pwm
	hardware_structs
	hardware_watchdog
	hardware_uart
	vl53l0x
)<|MERGE_RESOLUTION|>--- conflicted
+++ resolved
@@ -12,18 +12,15 @@
 pico_sdk_init()
 
 add_executable(rebound
+	bno055.c
+	camera.c
+	chassis.c
+	comm.c
+	log.c
 	main.c
-	log.c
-	comm.c
+	ov7670.c
 	util.c
-	camera.c
-<<<<<<< HEAD
-	bno055.c
-	chassis.c
 	vl53l0x.c
-=======
-	ov7670.c
->>>>>>> 745a936d
 )
 
 add_subdirectory(vl53l0x)
